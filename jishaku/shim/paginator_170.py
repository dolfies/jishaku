--- conflicted
+++ resolved
@@ -57,16 +57,11 @@
                 await interface.add_line("I'm still here!")
     """
 
-    def __init__(
-        self,
-        bot: typing.Union[commands.Bot, commands.AutoShardedBot],
-        paginator: commands.Paginator,
-        **kwargs: typing.Any
-    ):
+    def __init__(self, bot: typing.Union[commands.Bot, commands.AutoShardedBot], paginator: commands.Paginator, **kwargs: typing.Any):
         if not isinstance(paginator, commands.Paginator):  # type: ignore
-            raise TypeError('paginator must be a commands.Paginator instance')
-
-        kwargs.pop('embed', None)
+            raise TypeError("paginator must be a commands.Paginator instance")
+
+        kwargs.pop("embed", None)
 
         self._display_page = 0
 
@@ -75,10 +70,10 @@
         self.message = None
         self.paginator = paginator
 
-        self.owner = kwargs.pop('owner', None)
-        self.emojis = kwargs.pop('emoji', EMOJI_DEFAULT)
-        self.timeout = kwargs.pop('timeout', 7200)
-        self.delete_message = kwargs.pop('delete_message', False)
+        self.owner = kwargs.pop("owner", None)
+        self.emojis = kwargs.pop("emoji", EMOJI_DEFAULT)
+        self.timeout = kwargs.pop("timeout", 7200)
+        self.delete_message = kwargs.pop("delete_message", False)
 
         self.sent_page_reactions = False
 
@@ -88,10 +83,7 @@
         self.close_exception: typing.Optional[BaseException] = None
 
         if self.page_size > self.max_page_size:
-            raise ValueError(
-                f'Paginator passed has too large of a page size for this interface. '
-                f'({self.page_size} > {self.max_page_size})'
-            )
+            raise ValueError(f"Paginator passed has too large of a page size for this interface. " f"({self.page_size} > {self.max_page_size})")
 
     @property
     def pages(self):
@@ -103,7 +95,7 @@
         # pylint: disable=protected-access
         paginator_pages = list(self.paginator._pages)  # type: ignore
         if len(self.paginator._current_page) > 1:  # type: ignore
-            paginator_pages.append('\n'.join(self.paginator._current_page) + '\n' + (self.paginator.suffix or ''))  # type: ignore
+            paginator_pages.append("\n".join(self.paginator._current_page) + "\n" + (self.paginator.suffix or ""))  # type: ignore
         # pylint: enable=protected-access
 
         return paginator_pages
@@ -143,7 +135,7 @@
         If this exceeds `max_page_size`, an exception is raised upon instantiation.
         """
         page_count = self.page_count
-        return self.paginator.max_size + len(f'\nPage {page_count}/{page_count}')
+        return self.paginator.max_size + len(f"\nPage {page_count}/{page_count}")
 
     @property
     def send_kwargs(self) -> typing.Dict[str, typing.Any]:
@@ -155,9 +147,9 @@
         """
 
         display_page = self.display_page
-        page_num = f'\nPage {display_page + 1}/{self.page_count}'
+        page_num = f"\nPage {display_page + 1}/{self.page_count}"
         content = self.pages[display_page] + page_num
-        return {'content': content}
+        return {"content": content}
 
     async def add_line(self, *args: typing.Any, **kwargs: typing.Any):
         """
@@ -186,9 +178,7 @@
         This automatically creates the response task for you.
         """
 
-        self.message = await destination.send(
-            **self.send_kwargs, allowed_mentions=discord.AllowedMentions.none()
-        )
+        self.message = await destination.send(**self.send_kwargs, allowed_mentions=discord.AllowedMentions.none())
 
         self.send_lock.set()
 
@@ -271,17 +261,14 @@
                 payload.message_id == self.message.id if self.message else False,
                 emoji,
                 emoji in self.emojis,
-                payload.user_id != self.bot.user.id if self.bot.user else True
+                payload.user_id != self.bot.user.id if self.bot.user else True,
             )
 
             return all(tests)
 
         task_list = [
-            self.bot.loop.create_task(coro) for coro in [
-                self.bot.wait_for('raw_reaction_add', check=check),
-                self.bot.wait_for('raw_reaction_remove', check=check),
-                self.send_lock_delayed()
-            ]
+            self.bot.loop.create_task(coro)
+            for coro in [self.bot.wait_for("raw_reaction_add", check=check), self.bot.wait_for("raw_reaction_remove", check=check), self.send_lock_delayed()]
         ]
 
         try:  # pylint: disable=too-many-nested-blocks
@@ -315,14 +302,10 @@
                         elif emoji == forward:
                             self._display_page += 1
 
-                        if payload.event_type == 'REACTION_ADD':
-                            task_list.append(self.bot.loop.create_task(
-                                self.bot.wait_for('raw_reaction_add', check=check)
-                            ))
-                        elif payload.event_type == 'REACTION_REMOVE':
-                            task_list.append(self.bot.loop.create_task(
-                                self.bot.wait_for('raw_reaction_remove', check=check)
-                            ))
+                        if payload.event_type == "REACTION_ADD":
+                            task_list.append(self.bot.loop.create_task(self.bot.wait_for("raw_reaction_add", check=check)))
+                        elif payload.event_type == "REACTION_REMOVE":
+                            task_list.append(self.bot.loop.create_task(self.bot.wait_for("raw_reaction_remove", check=check)))
                     else:
                         # Send lock was released
                         task_list.append(self.bot.loop.create_task(self.send_lock_delayed()))
@@ -366,21 +349,16 @@
     A subclass of :class:`PaginatorInterface` that encloses content in an Embed.
     """
 
-<<<<<<< HEAD
-    def __init__(self, *args, **kwargs):
-        self._embed = kwargs.pop('embed', None) or discord.Embed(title="Result", color=discord.Colour.green())
-=======
     def __init__(self, *args: typing.Any, **kwargs: typing.Any):
-        self._embed = kwargs.pop('embed', None) or discord.Embed()
->>>>>>> 717f6543
+        self._embed = kwargs.pop("embed", None) or discord.Embed(title="Result", color=discord.Colour.green())
         super().__init__(*args, **kwargs)
 
     @property
     def send_kwargs(self) -> typing.Dict[str, typing.Any]:
         display_page = self.display_page
         self._embed.description = self.pages[display_page]
-        self._embed.set_footer(text=f'Page {display_page + 1}/{self.page_count}')
-        return {'embed': self._embed}
+        self._embed.set_footer(text=f"Page {display_page + 1}/{self.page_count}")
+        return {"embed": self._embed}
 
     max_page_size = 4096
 

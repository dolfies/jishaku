# -*- coding: utf-8 -*-

"""
jishaku.meta
~~~~~~~~~~~~

Meta information about jishaku.

:copyright: (c) 2021 Devon (Gorialis) R
:license: MIT, see LICENSE for more details.

"""

import typing

import pkg_resources

__all__ = (
    '__author__',
    '__copyright__',
    '__docformat__',
    '__license__',
    '__title__',
    '__version__',
    'version_info'
)

<<<<<<< HEAD
# pylint: disable=invalid-name
VersionInfo = namedtuple('VersionInfo', 'major minor micro releaselevel serial')
version_info = VersionInfo(major=2, minor=4, micro=0, releaselevel='beta', serial=0)
=======

class VersionInfo(typing.NamedTuple):
    """Version info named tuple for Jishaku"""
    major: int
    minor: int
    micro: int
    releaselevel: str
    serial: int


version_info = VersionInfo(major=2, minor=5, micro=0, releaselevel='final', serial=0)
>>>>>>> 717f6543

__author__ = 'Gorialis'
__copyright__ = 'Copyright 2021 Devon (Gorialis) R'
__docformat__ = 'restructuredtext en'
__license__ = 'MIT'
__title__ = 'jishaku'
__version__ = '.'.join(map(str, (version_info.major, version_info.minor, version_info.micro)))

# This ensures that when jishaku is reloaded, pkg_resources requeries it to provide correct version info
pkg_resources.working_set.by_key.pop('jishaku', None)  # type: ignore<|MERGE_RESOLUTION|>--- conflicted
+++ resolved
@@ -15,24 +15,12 @@
 
 import pkg_resources
 
-__all__ = (
-    '__author__',
-    '__copyright__',
-    '__docformat__',
-    '__license__',
-    '__title__',
-    '__version__',
-    'version_info'
-)
+__all__ = ("__author__", "__copyright__", "__docformat__", "__license__", "__title__", "__version__", "version_info")
 
-<<<<<<< HEAD
-# pylint: disable=invalid-name
-VersionInfo = namedtuple('VersionInfo', 'major minor micro releaselevel serial')
-version_info = VersionInfo(major=2, minor=4, micro=0, releaselevel='beta', serial=0)
-=======
 
 class VersionInfo(typing.NamedTuple):
     """Version info named tuple for Jishaku"""
+
     major: int
     minor: int
     micro: int
@@ -40,15 +28,14 @@
     serial: int
 
 
-version_info = VersionInfo(major=2, minor=5, micro=0, releaselevel='final', serial=0)
->>>>>>> 717f6543
+version_info = VersionInfo(major=2, minor=5, micro=0, releaselevel="final", serial=0)
 
-__author__ = 'Gorialis'
-__copyright__ = 'Copyright 2021 Devon (Gorialis) R'
-__docformat__ = 'restructuredtext en'
-__license__ = 'MIT'
-__title__ = 'jishaku'
-__version__ = '.'.join(map(str, (version_info.major, version_info.minor, version_info.micro)))
+__author__ = "Gorialis"
+__copyright__ = "Copyright 2021 Devon (Gorialis) R"
+__docformat__ = "restructuredtext en"
+__license__ = "MIT"
+__title__ = "jishaku"
+__version__ = ".".join(map(str, (version_info.major, version_info.minor, version_info.micro)))
 
 # This ensures that when jishaku is reloaded, pkg_resources requeries it to provide correct version info
-pkg_resources.working_set.by_key.pop('jishaku', None)  # type: ignore+pkg_resources.working_set.by_key.pop("jishaku", None)  # type: ignore
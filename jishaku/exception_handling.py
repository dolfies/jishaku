# -*- coding: utf-8 -*-

"""
jishaku.exception_handling
~~~~~~~~~~~~~~~~~~~~~~~~~~

Functions and classes for handling exceptions.

:copyright: (c) 2021 Devon (Gorialis) R
:license: MIT, see LICENSE for more details.

"""

import asyncio
import subprocess
import sys
import traceback
import typing
from types import TracebackType

import discord
from discord.ext import commands

from jishaku.flags import Flags
from jishaku.paginators import Interface, MAX_MESSAGE_SIZE


<<<<<<< HEAD
async def send_traceback(bot: commands.Bot, destination: discord.Message, verbosity: int, send_to_author: bool, *exc_info):
=======
async def send_traceback(
    destination: typing.Union[discord.abc.Messageable, discord.Message],
    verbosity: int,
    etype: typing.Type[BaseException],
    value: BaseException,
    trace: TracebackType
):
>>>>>>> 717f6543
    """
    Sends a traceback of an exception to a destination.
    Used when REPL fails for any reason.

    :param destination: Where to send this information to
    :param verbosity: How far back this traceback should go. 0 shows just the last stack.
    :param send_to_author: Whether to send this to the author of the message.
    :param exc_info: Information about this exception, from sys.exc_info or similar.
    :return: The last message sent
    """

<<<<<<< HEAD
    # to make pylint stop moaning
    etype, value, trace = exc_info

    traceback_content = "".join(traceback.format_exception(etype, value, trace, verbosity)).replace("``", "`\u200b`").replace(bot.http.token, "[token omitted]")
=======
    traceback_content = "".join(traceback.format_exception(etype, value, trace, verbosity)).replace("``", "`\u200b`")
>>>>>>> 717f6543

    channel = destination.author if send_to_author else destination.channel

    if len(traceback_content) <= MAX_MESSAGE_SIZE - 10:
        if Flags.NO_EMBEDS:
            return await channel.send(f"```py\n{traceback_content}\n```")
        else:
            return await channel.send(embed=discord.Embed(title="Error", color=discord.Colour.red(), description=f"```py\n{traceback_content}\n```"))

<<<<<<< HEAD
    paginator = commands.Paginator(prefix='```py', max_size=MAX_MESSAGE_SIZE - 20)
    for line in traceback_content.split('\n'):
        paginator.add_line(line)
=======
    for page in paginator.pages:
        if isinstance(destination, discord.Message):
            message = await destination.reply(page)
        else:
            message = await destination.send(page)
>>>>>>> 717f6543

    interface = Interface(bot, paginator, owner=destination.author, embed=discord.Embed(title="Error", color=discord.Colour.red()))
    return await interface.send_to(channel)


T = typing.TypeVar('T')

if sys.version_info < (3, 10):
    from typing_extensions import ParamSpec
    P = ParamSpec('P')
else:
    P = typing.ParamSpec('P')  # pylint: disable=no-member


async def do_after_sleep(delay: float, coro: typing.Callable[P, typing.Awaitable[T]], *args: P.args, **kwargs: P.kwargs) -> T:
    """
    Performs an action after a set amount of time.

    This function only calls the coroutine after the delay,
    preventing asyncio complaints about destroyed coros.

    :param delay: Time in seconds
    :param coro: Coroutine to run
    :param args: Arguments to pass to coroutine
    :param kwargs: Keyword arguments to pass to coroutine
    :return: Whatever the coroutine returned.
    """
    await asyncio.sleep(delay)
    return await coro(*args, **kwargs)


async def attempt_add_reaction(
    msg: discord.Message,
    reaction: typing.Union[str, discord.Emoji]
) -> typing.Optional[discord.Reaction]:
    """
    Try to add a reaction to a message, ignoring it if it fails for any reason.

    :param msg: The message to add the reaction to.
    :param reaction: The reaction emoji, could be a string or `discord.Emoji`
    :return: A `discord.Reaction` or None, depending on if it failed or not.
    """
    if Flags.NO_REACTION:
        return

    try:
        return await msg.add_reaction(reaction)
    except discord.HTTPException:
        pass


class ReplResponseReactor:  # pylint: disable=too-few-public-methods
    """
    Extension of the ReactionProcedureTimer that absorbs errors, sending tracebacks.
    """
<<<<<<< HEAD
    __slots__ = ('bot', 'message', 'loop', 'handle', 'raised', 'react')
=======

    __slots__ = ('message', 'loop', 'handle', 'raised')
>>>>>>> 717f6543

    def __init__(self, bot: commands.Bot, message: discord.Message, loop: typing.Optional[asyncio.BaseEventLoop] = None):
        self.bot = bot
        self.message = message
        self.loop = loop or asyncio.get_event_loop()
        self.handle = None
        self.raised = False

    async def __aenter__(self):
        self.handle = self.loop.create_task(do_after_sleep(2, attempt_add_reaction, self.message,
                                                           "\N{BLACK RIGHT-POINTING TRIANGLE}"))
        return self

    async def __aexit__(
        self,
        exc_type: typing.Type[BaseException],
        exc_val: BaseException,
        exc_tb: TracebackType
    ) -> bool:
        if self.handle:
            self.handle.cancel()


        # no exception, check mark
        if not exc_val:
            await attempt_add_reaction(self.message, "\N{WHITE HEAVY CHECK MARK}")
            return False

        self.raised = True

        if isinstance(exc_val, (SyntaxError, asyncio.TimeoutError, subprocess.TimeoutExpired)):
            # short traceback, send to channel
            destination = Flags.traceback_destination(self.message) or self.message.channel

            if destination != self.message.channel:
                await attempt_add_reaction(
                    self.message,
                    # timed out is alarm clock
                    # syntax error is single exclamation mark
                    "\N{HEAVY EXCLAMATION MARK SYMBOL}" if isinstance(exc_val, SyntaxError) else "\N{ALARM CLOCK}"
                )

            await send_traceback(
                self.message if destination == self.message.channel else destination,
                0, exc_type, exc_val, exc_tb
            )
        else:
            destination = Flags.traceback_destination(self.message) or self.message.author

            if destination != self.message.channel:
                # other error, double exclamation mark
                await attempt_add_reaction(self.message, "\N{DOUBLE EXCLAMATION MARK}")

<<<<<<< HEAD
        if isinstance(exc_val, (SyntaxError, asyncio.TimeoutError, subprocess.TimeoutExpired)):
            # short traceback, send to channel
            verbosity = 0
            send_to_author = False
        else:
            # this traceback likely needs more info, so increase verbosity, and DM it instead.
            verbosity = 8
            send_to_author = False if Flags.NO_DM_TRACEBACK else True

        await send_traceback(
            self.bot, self.message, verbosity, send_to_author, exc_type, exc_val, exc_tb
        )
=======
            # this traceback likely needs more info, so increase verbosity, and DM it instead.
            await send_traceback(
                self.message if destination == self.message.channel else destination,
                8, exc_type, exc_val, exc_tb
            )
>>>>>>> 717f6543

        return True  # the exception has been handled<|MERGE_RESOLUTION|>--- conflicted
+++ resolved
@@ -25,17 +25,15 @@
 from jishaku.paginators import Interface, MAX_MESSAGE_SIZE
 
 
-<<<<<<< HEAD
-async def send_traceback(bot: commands.Bot, destination: discord.Message, verbosity: int, send_to_author: bool, *exc_info):
-=======
 async def send_traceback(
+    bot: commands.Bot,
     destination: typing.Union[discord.abc.Messageable, discord.Message],
     verbosity: int,
     etype: typing.Type[BaseException],
     value: BaseException,
-    trace: TracebackType
+    trace: TracebackType,
+    owner: typing.Union[discord.User, discord.Member],
 ):
->>>>>>> 717f6543
     """
     Sends a traceback of an exception to a destination.
     Used when REPL fails for any reason.
@@ -47,46 +45,34 @@
     :return: The last message sent
     """
 
-<<<<<<< HEAD
-    # to make pylint stop moaning
-    etype, value, trace = exc_info
-
-    traceback_content = "".join(traceback.format_exception(etype, value, trace, verbosity)).replace("``", "`\u200b`").replace(bot.http.token, "[token omitted]")
-=======
     traceback_content = "".join(traceback.format_exception(etype, value, trace, verbosity)).replace("``", "`\u200b`")
->>>>>>> 717f6543
-
-    channel = destination.author if send_to_author else destination.channel
 
     if len(traceback_content) <= MAX_MESSAGE_SIZE - 10:
         if Flags.NO_EMBEDS:
-            return await channel.send(f"```py\n{traceback_content}\n```")
+            if isinstance(destination, discord.Message):
+                return await destination.reply(f"```py\n{traceback_content}\n```")
+            return await destination.send(f"```py\n{traceback_content}\n```")
         else:
-            return await channel.send(embed=discord.Embed(title="Error", color=discord.Colour.red(), description=f"```py\n{traceback_content}\n```"))
+            if isinstance(destination, discord.Message):
+                return await destination.reply(embed=discord.Embed(title="Error", color=discord.Colour.red(), description=f"```py\n{traceback_content}\n```"))
+            return await destination.send(embed=discord.Embed(title="Error", color=discord.Colour.red(), description=f"```py\n{traceback_content}\n```"))
 
-<<<<<<< HEAD
-    paginator = commands.Paginator(prefix='```py', max_size=MAX_MESSAGE_SIZE - 20)
-    for line in traceback_content.split('\n'):
+    paginator = commands.Paginator(prefix="```py", max_size=MAX_MESSAGE_SIZE - 20)
+    for line in traceback_content.split("\n"):
         paginator.add_line(line)
-=======
-    for page in paginator.pages:
-        if isinstance(destination, discord.Message):
-            message = await destination.reply(page)
-        else:
-            message = await destination.send(page)
->>>>>>> 717f6543
 
-    interface = Interface(bot, paginator, owner=destination.author, embed=discord.Embed(title="Error", color=discord.Colour.red()))
+    interface = Interface(bot, paginator, owner=owner, embed=discord.Embed(title="Error", color=discord.Colour.red()))
     return await interface.send_to(channel)
 
 
-T = typing.TypeVar('T')
+T = typing.TypeVar("T")
 
 if sys.version_info < (3, 10):
     from typing_extensions import ParamSpec
-    P = ParamSpec('P')
+
+    P = ParamSpec("P")
 else:
-    P = typing.ParamSpec('P')  # pylint: disable=no-member
+    P = typing.ParamSpec("P")  # pylint: disable=no-member
 
 
 async def do_after_sleep(delay: float, coro: typing.Callable[P, typing.Awaitable[T]], *args: P.args, **kwargs: P.kwargs) -> T:
@@ -106,10 +92,7 @@
     return await coro(*args, **kwargs)
 
 
-async def attempt_add_reaction(
-    msg: discord.Message,
-    reaction: typing.Union[str, discord.Emoji]
-) -> typing.Optional[discord.Reaction]:
+async def attempt_add_reaction(msg: discord.Message, reaction: typing.Union[str, discord.Emoji]) -> typing.Optional[discord.Reaction]:
     """
     Try to add a reaction to a message, ignoring it if it fails for any reason.
 
@@ -130,12 +113,8 @@
     """
     Extension of the ReactionProcedureTimer that absorbs errors, sending tracebacks.
     """
-<<<<<<< HEAD
-    __slots__ = ('bot', 'message', 'loop', 'handle', 'raised', 'react')
-=======
 
-    __slots__ = ('message', 'loop', 'handle', 'raised')
->>>>>>> 717f6543
+    __slots__ = ("bot", "message", "loop", "handle", "raised")
 
     def __init__(self, bot: commands.Bot, message: discord.Message, loop: typing.Optional[asyncio.BaseEventLoop] = None):
         self.bot = bot
@@ -145,19 +124,12 @@
         self.raised = False
 
     async def __aenter__(self):
-        self.handle = self.loop.create_task(do_after_sleep(2, attempt_add_reaction, self.message,
-                                                           "\N{BLACK RIGHT-POINTING TRIANGLE}"))
+        self.handle = self.loop.create_task(do_after_sleep(2, attempt_add_reaction, self.message, "\N{BLACK RIGHT-POINTING TRIANGLE}"))
         return self
 
-    async def __aexit__(
-        self,
-        exc_type: typing.Type[BaseException],
-        exc_val: BaseException,
-        exc_tb: TracebackType
-    ) -> bool:
+    async def __aexit__(self, exc_type: typing.Type[BaseException], exc_val: BaseException, exc_tb: TracebackType) -> bool:
         if self.handle:
             self.handle.cancel()
-
 
         # no exception, check mark
         if not exc_val:
@@ -175,12 +147,11 @@
                     self.message,
                     # timed out is alarm clock
                     # syntax error is single exclamation mark
-                    "\N{HEAVY EXCLAMATION MARK SYMBOL}" if isinstance(exc_val, SyntaxError) else "\N{ALARM CLOCK}"
+                    "\N{HEAVY EXCLAMATION MARK SYMBOL}" if isinstance(exc_val, SyntaxError) else "\N{ALARM CLOCK}",
                 )
 
             await send_traceback(
-                self.message if destination == self.message.channel else destination,
-                0, exc_type, exc_val, exc_tb
+                self.bot, self.message if destination == self.message.channel else destination, 0, exc_type, exc_val, exc_tb, self.message.author
             )
         else:
             destination = Flags.traceback_destination(self.message) or self.message.author
@@ -189,25 +160,9 @@
                 # other error, double exclamation mark
                 await attempt_add_reaction(self.message, "\N{DOUBLE EXCLAMATION MARK}")
 
-<<<<<<< HEAD
-        if isinstance(exc_val, (SyntaxError, asyncio.TimeoutError, subprocess.TimeoutExpired)):
-            # short traceback, send to channel
-            verbosity = 0
-            send_to_author = False
-        else:
-            # this traceback likely needs more info, so increase verbosity, and DM it instead.
-            verbosity = 8
-            send_to_author = False if Flags.NO_DM_TRACEBACK else True
-
-        await send_traceback(
-            self.bot, self.message, verbosity, send_to_author, exc_type, exc_val, exc_tb
-        )
-=======
             # this traceback likely needs more info, so increase verbosity, and DM it instead.
             await send_traceback(
-                self.message if destination == self.message.channel else destination,
-                8, exc_type, exc_val, exc_tb
+                self.bot, self.message if destination == self.message.channel else destination, 8, exc_type, exc_val, exc_tb, self.message.author
             )
->>>>>>> 717f6543
 
         return True  # the exception has been handled
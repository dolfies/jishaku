# -*- coding: utf-8 -*-

"""
jishaku.features.filesystem
~~~~~~~~~~~~~~~~~~~~~~~~~~~~

The jishaku filesystem-related commands.

:copyright: (c) 2021 Devon (Gorialis) R
:license: MIT, see LICENSE for more details.

"""

import io
import os
import pathlib
import re

import aiohttp
import discord

from jishaku.exception_handling import ReplResponseReactor
from jishaku.features.baseclass import Feature
from jishaku.hljs import get_language, guess_file_traits
<<<<<<< HEAD
from jishaku.paginators import Interface, MAX_MESSAGE_SIZE, WrappedFilePaginator, use_file_check
=======
from jishaku.paginators import PaginatorInterface, WrappedFilePaginator, use_file_check
from jishaku.types import ContextA
>>>>>>> 717f6543


class FilesystemFeature(Feature):
    """
    Feature containing the filesystem-related commands
    """

    __cat_line_regex = re.compile(r"(?:\.\/+)?(.+?)(?:#L?(\d+)(?:\-L?(\d+))?)?$")

    @Feature.Command(parent="jsk", name="cat")
    async def jsk_cat(self, ctx: ContextA, argument: str):
        """
        Read out a file, using syntax highlighting if detected.

        Lines and linespans are supported by adding '#L12' or '#L12-14' etc to the end of the filename.
        """

        match = self.__cat_line_regex.search(argument)

        if not match:  # should never happen
            return await ctx.send("Couldn't parse this input.")

        path = match.group(1)

        line_span = None

        if match.group(2):
            start = int(match.group(2))
            line_span = (start, int(match.group(3) or start))

        if not os.path.exists(path) or os.path.isdir(path):
            return await ctx.send(f"`{path}`: No file by that name.")

        size = os.path.getsize(path)

        if size <= 0:
            return await ctx.send(f"`{path}`: Cowardly refusing to read a file with no size stat"
                                  f" (it may be empty, endless or inaccessible).")

        if size > 128 * (1024 ** 2):
            return await ctx.send(f"`{path}`: Cowardly refusing to read a file >128MB.")

        try:
            with open(path, "rb") as file:
                if use_file_check(ctx, size):
                    if line_span:
                        content, *_ = guess_file_traits(file.read())

                        lines = content.split('\n')[line_span[0] - 1:line_span[1]]

                        await ctx.send(file=discord.File(
                            filename=pathlib.Path(file.name).name,
                            fp=io.BytesIO('\n'.join(lines).encode('utf-8'))
                        ))
                    else:
                        await ctx.send(file=discord.File(
                            filename=pathlib.Path(file.name).name,
                            fp=file
                        ))
                else:
<<<<<<< HEAD
                    paginator = WrappedFilePaginator(file, line_span=line_span, max_size=MAX_MESSAGE_SIZE - 20)
                    interface = Interface(ctx.bot, paginator, owner=ctx.author)
=======
                    paginator = WrappedFilePaginator(file, line_span=line_span, max_size=1980)
                    interface = PaginatorInterface(ctx.bot, paginator, owner=ctx.author)
>>>>>>> 717f6543
                    await interface.send_to(ctx)
        except UnicodeDecodeError:
            return await ctx.send(f"`{path}`: Couldn't determine the encoding of this file.")
        except ValueError as exc:
            return await ctx.send(f"`{path}`: Couldn't read this file, {exc}")

    @Feature.Command(parent="jsk", name="curl")
    async def jsk_curl(self, ctx: ContextA, url: str):
        """
        Download and display a text file from the internet.

        This command is similar to jsk cat, but accepts a URL.
        """

        # remove embed maskers if present
        url = url.lstrip("<").rstrip(">")

        async with ReplResponseReactor(ctx.bot, ctx.message):
            async with aiohttp.ClientSession() as session:
                async with session.get(url) as response:
                    data = await response.read()
                    hints = (
                        response.content_type,
                        url
                    )
                    code = response.status

            if not data:
                return await ctx.send(f"HTTP response was empty (status code {code}).")

            if use_file_check(ctx, len(data)):  # File "full content" preview limit
                # Shallow language detection
                language = None

                for hint in hints:
                    language = get_language(hint)

                    if language:
                        break

                await ctx.send(file=discord.File(
                    filename=f"response.{language or 'txt'}",
                    fp=io.BytesIO(data)
                ))
            else:
                try:
<<<<<<< HEAD
                    paginator = WrappedFilePaginator(io.BytesIO(data), language_hints=hints, max_size=MAX_MESSAGE_SIZE - 20)
=======
                    paginator = WrappedFilePaginator(io.BytesIO(data), language_hints=hints, max_size=1980)
>>>>>>> 717f6543
                except UnicodeDecodeError:
                    return await ctx.send(f"Couldn't determine the encoding of the response. (status code {code})")
                except ValueError as exc:
                    return await ctx.send(f"Couldn't read response (status code {code}), {exc}")

                interface = Interface(ctx.bot, paginator, owner=ctx.author)
                await interface.send_to(ctx)<|MERGE_RESOLUTION|>--- conflicted
+++ resolved
@@ -22,12 +22,8 @@
 from jishaku.exception_handling import ReplResponseReactor
 from jishaku.features.baseclass import Feature
 from jishaku.hljs import get_language, guess_file_traits
-<<<<<<< HEAD
 from jishaku.paginators import Interface, MAX_MESSAGE_SIZE, WrappedFilePaginator, use_file_check
-=======
-from jishaku.paginators import PaginatorInterface, WrappedFilePaginator, use_file_check
 from jishaku.types import ContextA
->>>>>>> 717f6543
 
 
 class FilesystemFeature(Feature):
@@ -64,10 +60,9 @@
         size = os.path.getsize(path)
 
         if size <= 0:
-            return await ctx.send(f"`{path}`: Cowardly refusing to read a file with no size stat"
-                                  f" (it may be empty, endless or inaccessible).")
+            return await ctx.send(f"`{path}`: Cowardly refusing to read a file with no size stat" f" (it may be empty, endless or inaccessible).")
 
-        if size > 128 * (1024 ** 2):
+        if size > 128 * (1024**2):
             return await ctx.send(f"`{path}`: Cowardly refusing to read a file >128MB.")
 
         try:
@@ -76,25 +71,14 @@
                     if line_span:
                         content, *_ = guess_file_traits(file.read())
 
-                        lines = content.split('\n')[line_span[0] - 1:line_span[1]]
+                        lines = content.split("\n")[line_span[0] - 1 : line_span[1]]
 
-                        await ctx.send(file=discord.File(
-                            filename=pathlib.Path(file.name).name,
-                            fp=io.BytesIO('\n'.join(lines).encode('utf-8'))
-                        ))
+                        await ctx.send(file=discord.File(filename=pathlib.Path(file.name).name, fp=io.BytesIO("\n".join(lines).encode("utf-8"))))
                     else:
-                        await ctx.send(file=discord.File(
-                            filename=pathlib.Path(file.name).name,
-                            fp=file
-                        ))
+                        await ctx.send(file=discord.File(filename=pathlib.Path(file.name).name, fp=file))
                 else:
-<<<<<<< HEAD
                     paginator = WrappedFilePaginator(file, line_span=line_span, max_size=MAX_MESSAGE_SIZE - 20)
                     interface = Interface(ctx.bot, paginator, owner=ctx.author)
-=======
-                    paginator = WrappedFilePaginator(file, line_span=line_span, max_size=1980)
-                    interface = PaginatorInterface(ctx.bot, paginator, owner=ctx.author)
->>>>>>> 717f6543
                     await interface.send_to(ctx)
         except UnicodeDecodeError:
             return await ctx.send(f"`{path}`: Couldn't determine the encoding of this file.")
@@ -116,10 +100,7 @@
             async with aiohttp.ClientSession() as session:
                 async with session.get(url) as response:
                     data = await response.read()
-                    hints = (
-                        response.content_type,
-                        url
-                    )
+                    hints = (response.content_type, url)
                     code = response.status
 
             if not data:
@@ -135,17 +116,10 @@
                     if language:
                         break
 
-                await ctx.send(file=discord.File(
-                    filename=f"response.{language or 'txt'}",
-                    fp=io.BytesIO(data)
-                ))
+                await ctx.send(file=discord.File(filename=f"response.{language or 'txt'}", fp=io.BytesIO(data)))
             else:
                 try:
-<<<<<<< HEAD
                     paginator = WrappedFilePaginator(io.BytesIO(data), language_hints=hints, max_size=MAX_MESSAGE_SIZE - 20)
-=======
-                    paginator = WrappedFilePaginator(io.BytesIO(data), language_hints=hints, max_size=1980)
->>>>>>> 717f6543
                 except UnicodeDecodeError:
                     return await ctx.send(f"Couldn't determine the encoding of the response. (status code {code})")
                 except ValueError as exc:

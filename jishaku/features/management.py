# -*- coding: utf-8 -*-

"""
jishaku.features.management
~~~~~~~~~~~~~~~~~~~~~~~~~~~~

The jishaku extension and bot control commands.

:copyright: (c) 2021 Devon (Gorialis) R
:license: MIT, see LICENSE for more details.

"""

import itertools
import math
import re
import time
import traceback
<<<<<<< HEAD
=======
import typing
from urllib.parse import urlencode
>>>>>>> 717f6543

from discord.ext import commands

from jishaku.features.baseclass import Feature
from jishaku.flags import Flags
from jishaku.modules import ExtensionConverter
from jishaku.repl import inspections
from jishaku.types import ContextA


class ManagementFeature(Feature):
    """
    Feature containing the extension and bot control commands
    """

    @Feature.Command(parent="jsk", name="load", aliases=["reload"])
    async def jsk_load(self, ctx: ContextA, *extensions: ExtensionConverter):  # type: ignore
        """
        Loads or reloads the given extension names.

        Reports any extensions that failed to load.
        """

        extensions: typing.Iterable[typing.List[str]] = extensions  # type: ignore

        paginator = commands.Paginator(prefix='', suffix='')

        # 'jsk reload' on its own reloads all extensions
        if ctx.invoked_with == 'reload' and not extensions:
            extensions = (set(self.bot.extensions),)

        for extension in itertools.chain(*extensions):
            method, icon = (
                (self.bot.reload_extension, "\N{CLOCKWISE RIGHTWARDS AND LEFTWARDS OPEN CIRCLE ARROWS}")
                if extension in self.bot.extensions else
                (self.bot.load_extension, "\N{INBOX TRAY}")
            )

            try:
                await discord.utils.maybe_coroutine(method, extension)
            except Exception as exc:  # pylint: disable=broad-except
                traceback_data = ''.join(traceback.format_exception(type(exc), exc, exc.__traceback__, 1))

                paginator.add_line(
                    f"{icon}\N{WARNING SIGN} `{extension}`\n```py\n{traceback_data}\n```",
                    empty=True
                )
            else:
                paginator.add_line(f"{icon} `{extension}`", empty=True)

        for page in paginator.pages:
            await ctx.send(page)

    @Feature.Command(parent="jsk", name="unload")
    async def jsk_unload(self, ctx: ContextA, *extensions: ExtensionConverter):  # type: ignore
        """
        Unloads the given extension names.

        Reports any extensions that failed to unload.
        """

        extensions: typing.Iterable[typing.List[str]] = extensions  # type: ignore

        paginator = commands.Paginator(prefix='', suffix='')
        icon = "\N{OUTBOX TRAY}"

        for extension in itertools.chain(*extensions):
            try:
                await discord.utils.maybe_coroutine(self.bot.unload_extension, extension)
            except Exception as exc:  # pylint: disable=broad-except
                traceback_data = "".join(traceback.format_exception(type(exc), exc, exc.__traceback__, 1))

                paginator.add_line(
                    f"{icon}\N{WARNING SIGN} `{extension}`\n```py\n{traceback_data}\n```",
                    empty=True
                )
            else:
                paginator.add_line(f"{icon} `{extension}`", empty=True)

        for page in paginator.pages:
            await ctx.send(page)

    @Feature.Command(parent="jsk", name="shutdown", aliases=["logout"])
    async def jsk_shutdown(self, ctx: ContextA):
        """
        Logs this bot out.
        """

        ellipse_character = "\N{BRAILLE PATTERN DOTS-356}" if Flags.USE_BRAILLE_J else "\N{HORIZONTAL ELLIPSIS}"

        await ctx.send(f"Logging out now{ellipse_character}")
        await ctx.bot.close()

<<<<<<< HEAD
=======
    @Feature.Command(parent="jsk", name="invite")
    async def jsk_invite(self, ctx: ContextA, *perms: str):
        """
        Retrieve the invite URL for this bot.

        If the names of permissions are provided, they are requested as part of the invite.
        """

        scopes = ('bot', 'applications.commands')
        permissions = discord.Permissions()

        for perm in perms:
            if perm not in dict(permissions):
                raise commands.BadArgument(f"Invalid permission: {perm}")

            setattr(permissions, perm, True)

        application_info = await self.bot.application_info()

        query = {
            "client_id": application_info.id,
            "scope": "+".join(scopes),
            "permissions": permissions.value
        }

        return await ctx.send(
            f"Link to invite this bot:\n<https://discordapp.com/oauth2/authorize?{urlencode(query, safe='+')}>"
        )

>>>>>>> 717f6543
    @Feature.Command(parent="jsk", name="rtt", aliases=["ping"])
    async def jsk_rtt(self, ctx: ContextA):
        """
        Calculates Round-Trip Time to the API.
        """

        message = None

        # We'll show each of these readings as well as an average and standard deviation.
        api_readings: typing.List[float] = []
        # We'll also record websocket readings, but we'll only provide the average.
        websocket_readings: typing.List[float] = []

        # We do 6 iterations here.
        # This gives us 5 visible readings, because a request can't include the stats for itself.
        for _ in range(6):
            # First generate the text
            text = "Calculating round-trip time...\n\n"
            text += "\n".join(f"Reading {index + 1}: {reading * 1000:.2f}ms" for index, reading in enumerate(api_readings))

            if api_readings:
                average = sum(api_readings) / len(api_readings)

                if len(api_readings) > 1:
                    stddev = math.sqrt(sum(math.pow(reading - average, 2) for reading in api_readings) / (len(api_readings) - 1))
                else:
                    stddev = 0.0

                text += f"\n\nAverage: {average * 1000:.2f} \N{PLUS-MINUS SIGN} {stddev * 1000:.2f}ms"
            else:
                text += "\n\nNo readings yet."

            if websocket_readings:
                average = sum(websocket_readings) / len(websocket_readings)

                text += f"\nWebsocket latency: {average * 1000:.2f}ms"
            else:
                text += f"\nWebsocket latency: {self.bot.latency * 1000:.2f}ms"

            # Now do the actual request and reading
            if message:
                before = time.perf_counter()
                await message.edit(content=text)
                after = time.perf_counter()

                api_readings.append(after - before)
            else:
                before = time.perf_counter()
                message = await ctx.send(content=text)
                after = time.perf_counter()

                api_readings.append(after - before)

            # Ignore websocket latencies that are 0 or negative because they usually mean we've got bad heartbeats
            if self.bot.latency > 0.0:
                websocket_readings.append(self.bot.latency)

    SLASH_COMMAND_ERROR = re.compile(r"In ((?:\d+\.[a-z]+\.?)+)")

    @Feature.Command(parent="jsk", name="sync")
    async def jsk_sync(self, ctx: ContextA, *targets: str):
        """
        Sync global or guild application commands to Discord.
        """

        if not self.bot.application_id:
            await ctx.send("Cannot sync when application info not fetched")
            return

        paginator = commands.Paginator(prefix='', suffix='')

        guilds_set: typing.Set[typing.Optional[int]] = set()
        for target in targets:
            if target == '$':
                guilds_set.add(None)
            elif target == '*':
                guilds_set |= set(self.bot.tree._guild_commands.keys())  # type: ignore  # pylint: disable=protected-access
            elif target == '.':
                if ctx.guild:
                    guilds_set.add(ctx.guild.id)
                else:
                    await ctx.send("Can't sync guild commands without guild information")
                    return
            else:
                try:
                    guilds_set.add(int(target))
                except ValueError as error:
                    raise commands.BadArgument(f"{target} is not a valid guild ID") from error

        if not targets:
            guilds_set.add(None)

        guilds: typing.List[typing.Optional[int]] = list(guilds_set)
        guilds.sort(key=lambda g: (g is not None, g))

        for guild in guilds:
            slash_commands = self.bot.tree._get_all_commands(  # type: ignore  # pylint: disable=protected-access
                guild=discord.Object(guild) if guild else None
            )
            payload = [command.to_dict() for command in slash_commands]

            try:
                if guild is None:
                    data = await self.bot.http.bulk_upsert_global_commands(self.bot.application_id, payload=payload)
                else:
                    data = await self.bot.http.bulk_upsert_guild_commands(self.bot.application_id, guild, payload=payload)

                synced = [
                    discord.app_commands.AppCommand(data=d, state=ctx._state)  # type: ignore  # pylint: disable=protected-access,no-member
                    for d in data
                ]

            except discord.HTTPException as error:
                # It's diagnosis time
                error_lines: typing.List[str] = []
                for line in str(error).split("\n"):
                    error_lines.append(line)

                    try:
                        match = self.SLASH_COMMAND_ERROR.match(line)
                        if not match:
                            continue

                        pool = slash_commands
                        selected_command = None
                        name = ""
                        parts = match.group(1).split('.')
                        assert len(parts) % 2 == 0

                        for part_index in range(0, len(parts), 2):
                            index = int(parts[part_index])
                            # prop = parts[part_index + 1]

                            if pool:
                                # If the pool exists, this should be a subcommand
                                selected_command = pool[index]  # type: ignore
                                name += selected_command.name + " "

                                if hasattr(selected_command, '_children'):  # type: ignore
                                    pool = list(selected_command._children.values())  # type: ignore  # pylint: disable=protected-access
                                else:
                                    pool = None
                            else:
                                # Otherwise, the pool has been exhausted, and this likely is referring to a parameter
                                param = list(selected_command._params.keys())[index]  # type: ignore  # pylint: disable=protected-access
                                name += f"(parameter: {param}) "

                        if selected_command:
                            to_inspect: typing.Any = None

                            if hasattr(selected_command, 'callback'):  # type: ignore
                                to_inspect = selected_command.callback  # type: ignore
                            elif isinstance(selected_command, commands.Cog):
                                to_inspect = type(selected_command)

                            try:
                                error_lines.append(''.join([
                                    "\N{MAGNET} This is likely caused by: `",
                                    name,
                                    "` at ",
                                    str(inspections.file_loc_inspection(to_inspect)),  # type: ignore
                                    ":",
                                    str(inspections.line_span_inspection(to_inspect)),  # type: ignore
                                ]))
                            except Exception:  # pylint: disable=broad-except
                                error_lines.append(f"\N{MAGNET} This is likely caused by: `{name}`")

                    except Exception as diag_error:  # pylint: disable=broad-except
                        error_lines.append(f"\N{MAGNET} Couldn't determine cause: {type(diag_error).__name__}: {diag_error}")

                error_text = '\n'.join(error_lines)

                if guild:
                    paginator.add_line(f"\N{WARNING SIGN} `{guild}`: {error_text}", empty=True)
                else:
                    paginator.add_line(f"\N{WARNING SIGN} Global: {error_text}", empty=True)
            else:
                if guild:
                    paginator.add_line(f"\N{SATELLITE ANTENNA} `{guild}` Synced {len(synced)} guild commands", empty=True)
                else:
                    paginator.add_line(f"\N{SATELLITE ANTENNA} Synced {len(synced)} global commands", empty=True)

        for page in paginator.pages:
            await ctx.send(page)<|MERGE_RESOLUTION|>--- conflicted
+++ resolved
@@ -16,11 +16,8 @@
 import re
 import time
 import traceback
-<<<<<<< HEAD
-=======
 import typing
 from urllib.parse import urlencode
->>>>>>> 717f6543
 
 from discord.ext import commands
 
@@ -46,28 +43,25 @@
 
         extensions: typing.Iterable[typing.List[str]] = extensions  # type: ignore
 
-        paginator = commands.Paginator(prefix='', suffix='')
+        paginator = commands.Paginator(prefix="", suffix="")
 
         # 'jsk reload' on its own reloads all extensions
-        if ctx.invoked_with == 'reload' and not extensions:
+        if ctx.invoked_with == "reload" and not extensions:
             extensions = (set(self.bot.extensions),)
 
         for extension in itertools.chain(*extensions):
             method, icon = (
                 (self.bot.reload_extension, "\N{CLOCKWISE RIGHTWARDS AND LEFTWARDS OPEN CIRCLE ARROWS}")
-                if extension in self.bot.extensions else
-                (self.bot.load_extension, "\N{INBOX TRAY}")
+                if extension in self.bot.extensions
+                else (self.bot.load_extension, "\N{INBOX TRAY}")
             )
 
             try:
                 await discord.utils.maybe_coroutine(method, extension)
             except Exception as exc:  # pylint: disable=broad-except
-                traceback_data = ''.join(traceback.format_exception(type(exc), exc, exc.__traceback__, 1))
-
-                paginator.add_line(
-                    f"{icon}\N{WARNING SIGN} `{extension}`\n```py\n{traceback_data}\n```",
-                    empty=True
-                )
+                traceback_data = "".join(traceback.format_exception(type(exc), exc, exc.__traceback__, 1))
+
+                paginator.add_line(f"{icon}\N{WARNING SIGN} `{extension}`\n```py\n{traceback_data}\n```", empty=True)
             else:
                 paginator.add_line(f"{icon} `{extension}`", empty=True)
 
@@ -84,7 +78,7 @@
 
         extensions: typing.Iterable[typing.List[str]] = extensions  # type: ignore
 
-        paginator = commands.Paginator(prefix='', suffix='')
+        paginator = commands.Paginator(prefix="", suffix="")
         icon = "\N{OUTBOX TRAY}"
 
         for extension in itertools.chain(*extensions):
@@ -93,10 +87,7 @@
             except Exception as exc:  # pylint: disable=broad-except
                 traceback_data = "".join(traceback.format_exception(type(exc), exc, exc.__traceback__, 1))
 
-                paginator.add_line(
-                    f"{icon}\N{WARNING SIGN} `{extension}`\n```py\n{traceback_data}\n```",
-                    empty=True
-                )
+                paginator.add_line(f"{icon}\N{WARNING SIGN} `{extension}`\n```py\n{traceback_data}\n```", empty=True)
             else:
                 paginator.add_line(f"{icon} `{extension}`", empty=True)
 
@@ -114,8 +105,6 @@
         await ctx.send(f"Logging out now{ellipse_character}")
         await ctx.bot.close()
 
-<<<<<<< HEAD
-=======
     @Feature.Command(parent="jsk", name="invite")
     async def jsk_invite(self, ctx: ContextA, *perms: str):
         """
@@ -124,7 +113,7 @@
         If the names of permissions are provided, they are requested as part of the invite.
         """
 
-        scopes = ('bot', 'applications.commands')
+        scopes = ("bot", "applications.commands")
         permissions = discord.Permissions()
 
         for perm in perms:
@@ -135,17 +124,10 @@
 
         application_info = await self.bot.application_info()
 
-        query = {
-            "client_id": application_info.id,
-            "scope": "+".join(scopes),
-            "permissions": permissions.value
-        }
-
-        return await ctx.send(
-            f"Link to invite this bot:\n<https://discordapp.com/oauth2/authorize?{urlencode(query, safe='+')}>"
-        )
-
->>>>>>> 717f6543
+        query = {"client_id": application_info.id, "scope": "+".join(scopes), "permissions": permissions.value}
+
+        return await ctx.send(f"Link to invite this bot:\n<https://discordapp.com/oauth2/authorize?{urlencode(query, safe='+')}>")
+
     @Feature.Command(parent="jsk", name="rtt", aliases=["ping"])
     async def jsk_rtt(self, ctx: ContextA):
         """
@@ -215,15 +197,15 @@
             await ctx.send("Cannot sync when application info not fetched")
             return
 
-        paginator = commands.Paginator(prefix='', suffix='')
+        paginator = commands.Paginator(prefix="", suffix="")
 
         guilds_set: typing.Set[typing.Optional[int]] = set()
         for target in targets:
-            if target == '$':
+            if target == "$":
                 guilds_set.add(None)
-            elif target == '*':
+            elif target == "*":
                 guilds_set |= set(self.bot.tree._guild_commands.keys())  # type: ignore  # pylint: disable=protected-access
-            elif target == '.':
+            elif target == ".":
                 if ctx.guild:
                     guilds_set.add(ctx.guild.id)
                 else:
@@ -242,9 +224,7 @@
         guilds.sort(key=lambda g: (g is not None, g))
 
         for guild in guilds:
-            slash_commands = self.bot.tree._get_all_commands(  # type: ignore  # pylint: disable=protected-access
-                guild=discord.Object(guild) if guild else None
-            )
+            slash_commands = self.bot.tree._get_all_commands(guild=discord.Object(guild) if guild else None)  # type: ignore  # pylint: disable=protected-access
             payload = [command.to_dict() for command in slash_commands]
 
             try:
@@ -253,10 +233,7 @@
                 else:
                     data = await self.bot.http.bulk_upsert_guild_commands(self.bot.application_id, guild, payload=payload)
 
-                synced = [
-                    discord.app_commands.AppCommand(data=d, state=ctx._state)  # type: ignore  # pylint: disable=protected-access,no-member
-                    for d in data
-                ]
+                synced = [discord.app_commands.AppCommand(data=d, state=ctx._state) for d in data]  # type: ignore  # pylint: disable=protected-access,no-member
 
             except discord.HTTPException as error:
                 # It's diagnosis time
@@ -272,7 +249,7 @@
                         pool = slash_commands
                         selected_command = None
                         name = ""
-                        parts = match.group(1).split('.')
+                        parts = match.group(1).split(".")
                         assert len(parts) % 2 == 0
 
                         for part_index in range(0, len(parts), 2):
@@ -284,7 +261,7 @@
                                 selected_command = pool[index]  # type: ignore
                                 name += selected_command.name + " "
 
-                                if hasattr(selected_command, '_children'):  # type: ignore
+                                if hasattr(selected_command, "_children"):  # type: ignore
                                     pool = list(selected_command._children.values())  # type: ignore  # pylint: disable=protected-access
                                 else:
                                     pool = None
@@ -296,27 +273,31 @@
                         if selected_command:
                             to_inspect: typing.Any = None
 
-                            if hasattr(selected_command, 'callback'):  # type: ignore
+                            if hasattr(selected_command, "callback"):  # type: ignore
                                 to_inspect = selected_command.callback  # type: ignore
                             elif isinstance(selected_command, commands.Cog):
                                 to_inspect = type(selected_command)
 
                             try:
-                                error_lines.append(''.join([
-                                    "\N{MAGNET} This is likely caused by: `",
-                                    name,
-                                    "` at ",
-                                    str(inspections.file_loc_inspection(to_inspect)),  # type: ignore
-                                    ":",
-                                    str(inspections.line_span_inspection(to_inspect)),  # type: ignore
-                                ]))
+                                error_lines.append(
+                                    "".join(
+                                        [
+                                            "\N{MAGNET} This is likely caused by: `",
+                                            name,
+                                            "` at ",
+                                            str(inspections.file_loc_inspection(to_inspect)),  # type: ignore
+                                            ":",
+                                            str(inspections.line_span_inspection(to_inspect)),  # type: ignore
+                                        ]
+                                    )
+                                )
                             except Exception:  # pylint: disable=broad-except
                                 error_lines.append(f"\N{MAGNET} This is likely caused by: `{name}`")
 
                     except Exception as diag_error:  # pylint: disable=broad-except
                         error_lines.append(f"\N{MAGNET} Couldn't determine cause: {type(diag_error).__name__}: {diag_error}")
 
-                error_text = '\n'.join(error_lines)
+                error_text = "\n".join(error_lines)
 
                 if guild:
                     paginator.add_line(f"\N{WARNING SIGN} `{guild}`: {error_text}", empty=True)

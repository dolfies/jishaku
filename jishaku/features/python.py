# -*- coding: utf-8 -*-

"""
jishaku.features.python
~~~~~~~~~~~~~~~~~~~~~~~~

The jishaku Python evaluation/execution commands.

:copyright: (c) 2021 Devon (Gorialis) R
:license: MIT, see LICENSE for more details.

"""

import asyncio
import inspect
import io
<<<<<<< HEAD
import sys
=======
import typing
>>>>>>> 717f6543

import discord

from jishaku.codeblocks import Codeblock, codeblock_converter
from jishaku.exception_handling import ReplResponseReactor
from jishaku.features.baseclass import Feature
from jishaku.flags import Flags
from jishaku.functools import AsyncSender
<<<<<<< HEAD
from jishaku.paginators import Interface, PaginatorInterface, PaginatorEmbedInterface, MAX_MESSAGE_SIZE, WrappedPaginator, use_file_check
from jishaku.repl import AsyncCodeExecutor, Scope, all_inspections, disassemble, get_var_dict_from_ctx
=======
from jishaku.paginators import PaginatorInterface, WrappedPaginator, use_file_check
from jishaku.repl import AsyncCodeExecutor, Scope, all_inspections, create_tree, disassemble, get_var_dict_from_ctx
from jishaku.types import ContextA
>>>>>>> 717f6543


class PythonFeature(Feature):
    """
    Feature containing the Python-related commands
    """

    def __init__(self, *args: typing.Any, **kwargs: typing.Any):
        super().__init__(*args, **kwargs)
        self._scope = Scope()
        self.retain = Flags.RETAIN
<<<<<<< HEAD
        self.last_result = None
        self.repl_sessions = set()
=======
        self.last_result: typing.Any = None
>>>>>>> 717f6543

    @property
    def scope(self):
        """
        Gets a scope for use in REPL.

        If retention is on, this is the internal stored scope,
        otherwise it is always a new Scope.
        """

        if self.retain:
            return self._scope
        return Scope()

    @Feature.Command(parent="jsk", name="retain")
    async def jsk_retain(self, ctx: ContextA, *, toggle: bool = None):  # type: ignore
        """
        Turn variable retention for REPL on or off.
        This does not affect the `jsk repl` command.

        Provide no argument for current status.
        """

        if toggle is None:
            if self.retain:
                return await ctx.send("Variable retention is set to ON.")

            return await ctx.send("Variable retention is set to OFF.")

        if toggle:
            if self.retain:
                return await ctx.send("Variable retention is already set to ON.")

            self.retain = True
            self._scope = Scope()
            return await ctx.send("Variable retention is ON. Future REPL sessions will retain their scope.")

        if not self.retain:
            return await ctx.send("Variable retention is already set to OFF.")

        self.retain = False
        return await ctx.send("Variable retention is OFF. Future REPL sessions will dispose their scope when done.")

    async def jsk_python_result_handling(self, ctx: ContextA, result: typing.Any):  # pylint: disable=too-many-return-statements
        """
        Determines what is done with a result when it comes out of jsk py.
        This allows you to override how this is done without having to rewrite the command itself.
        What you return is what gets stored in the temporary _ variable.
        """

        if isinstance(result, discord.Message) and Flags.REPLACE_MESSAGES:
            result = "<Message <{result.jump_url}>>"

        if isinstance(result, discord.File):
            return await ctx.send(file=result)

        if isinstance(result, discord.Embed):
            return await ctx.send(embed=result)

        if isinstance(result, (Interface, PaginatorInterface, PaginatorEmbedInterface)):
            return await result.send_to(ctx)

        if not isinstance(result, str):
            # repr all non-strings
            result = repr(result)

        result = result.replace(self.bot.http.token, '[token omitted]')

        # Eventually the below handling should probably be put somewhere else
        if len(result) <= MAX_MESSAGE_SIZE - 10:
            if result.strip() == '':
                result = "\u200b"

<<<<<<< HEAD
            if Flags.NO_EMBEDS:
                return await ctx.send(
                    f"```py\n{result}\n```",
                    allowed_mentions=discord.AllowedMentions.none()
                )
            else:
                embed = discord.Embed(title="Result", color=discord.Colour.green(), description=f"```py\n{result}\n```")
                return await ctx.send(
                    embed=embed,
                    allowed_mentions=discord.AllowedMentions.none()
                )
=======
            if self.bot.http.token:
                result = result.replace(self.bot.http.token, "[token omitted]")

            return await ctx.send(
                result,
                allowed_mentions=discord.AllowedMentions.none()
            )
>>>>>>> 717f6543

        if use_file_check(ctx, len(result)):  # File "full content" preview limit
            # Discord's desktop and web client now supports an interactive file content
            #  display for files encoded in UTF-8.
            # Since this avoids escape issues and is more intuitive than pagination for
            #  long results, it will now be prioritized over Interface if the
            #  resultant content is below the filesize threshold
            return await ctx.send(file=discord.File(
                filename="output.py",
                fp=io.BytesIO(result.encode('utf-8'))
            ))

<<<<<<< HEAD
        paginator = WrappedPaginator(prefix='```py', suffix='```', max_size=MAX_MESSAGE_SIZE - 20)
=======
        # inconsistency here, results get wrapped in codeblocks when they are too large
        #  but don't if they're not. probably not that bad, but noting for later review
        paginator = WrappedPaginator(prefix='```py', suffix='```', max_size=1980)
>>>>>>> 717f6543

        paginator.add_line(result)

        interface = Interface(ctx.bot, paginator, owner=ctx.author)
        return await interface.send_to(ctx)

<<<<<<< HEAD
    @Feature.Command(parent="jsk", name="py", aliases=["python", "eval"])
    async def jsk_python(self, ctx: commands.Context, *, argument: codeblock_converter):
=======
    def jsk_python_get_convertables(self, ctx: ContextA) -> typing.Tuple[typing.Dict[str, typing.Any], typing.Dict[str, str]]:
>>>>>>> 717f6543
        """
        Gets the arg dict and convertables for this scope.

        The arg dict contains the 'locals' to be propagated into the REPL scope.
        The convertables are string->string conversions to be attempted if the code fails to parse.
        """

        arg_dict = get_var_dict_from_ctx(ctx, Flags.SCOPE_PREFIX)
        arg_dict["_"] = self.last_result
        convertables: typing.Dict[str, str] = {}

        for index, user in enumerate(ctx.message.mentions):
            arg_dict[f"__user_mention_{index}"] = user
            convertables[user.mention] = f"__user_mention_{index}"

        for index, channel in enumerate(ctx.message.channel_mentions):
            arg_dict[f"__channel_mention_{index}"] = channel
            convertables[channel.mention] = f"__channel_mention_{index}"

        for index, role in enumerate(ctx.message.role_mentions):
            arg_dict[f"__role_mention_{index}"] = role
            convertables[role.mention] = f"__role_mention_{index}"

        return arg_dict, convertables

    @Feature.Command(parent="jsk", name="py", aliases=["python"])
    async def jsk_python(self, ctx: ContextA, *, argument: codeblock_converter):  # type: ignore
        """
        Direct evaluation of Python code.
        """

        if typing.TYPE_CHECKING:
            argument: Codeblock = argument  # type: ignore

        arg_dict, convertables = self.jsk_python_get_convertables(ctx)
        scope = self.scope

        try:
            async with ReplResponseReactor(ctx.bot, ctx.message):
                with self.submit(ctx):
                    executor = AsyncCodeExecutor(argument.content, scope, arg_dict=arg_dict, convertables=convertables)
                    async for send, result in AsyncSender(executor):  # type: ignore
                        send: typing.Callable[..., None]
                        result: typing.Any

                        if result is None:
                            continue

                        self.last_result = result

                        send(await self.jsk_python_result_handling(ctx, result))

        finally:
            scope.clear_intersection(arg_dict)

    @Feature.Command(parent="jsk", name="repl")
    async def jsk_repl(self, ctx: commands.Context):
        """
        Launches a Python interactive shell in the current channel. Messages not starting with "`" will be ignored by default.
        Inspired by R.Danny's implementation (https://github.com/Rapptz/RoboDanny/blob/rewrite/cogs/admin.py).
        """
        arg_dict = get_var_dict_from_ctx(ctx, Flags.SCOPE_PREFIX)
        arg_dict["_"] = self.last_result

        scope = self.scope

        if ctx.channel.id in self.repl_sessions:
            await ctx.send("Already running an interactive shell in this channel. Use `exit()` or `quit()` to exit.")
            return

        banner = (
            "```py\n"
            "Python %s on %s\n"
            "Type \"help\", \"copyright\", \"credits\" or \"license\" for more information.\n"
            "```" % (sys.version.split("\n")[0], sys.platform)
        )
        self.repl_sessions.add(ctx.channel.id)
        await ctx.send(banner)

        def check(m):
            return m.author.id == ctx.author.id and \
                   m.channel.id == ctx.channel.id and \
                   (True if Flags.NO_REPL_PREFIX else m.content.startswith("`"))

        while True:
            try:
                response = await self.bot.wait_for("message", check=check, timeout=10.0 * 60.0)
            except asyncio.TimeoutError:
                await ctx.send("Exiting...")
                self.repl_sessions.remove(ctx.channel.id)
                break

            argument = codeblock_converter(response.content)

            if argument.content in ("exit()", "quit()"):
                await ctx.send("Exiting...")
                self.repl_sessions.remove(ctx.channel.id)
                return
            elif argument.content in ("exit", "quit"):
                await ctx.send(f"Use `{argument.content}()` to exit.")
                continue

            arg_dict["message"] = arg_dict["msg"] = response

            try:
                async with ReplResponseReactor(ctx.bot, response):
                    with self.submit(ctx):
                        executor = AsyncCodeExecutor(argument.content, scope, arg_dict=arg_dict)
                        async for send, result in AsyncSender(executor):
                            if result is None:
                                continue

                            self.last_result = result

                            send(await self.jsk_python_result_handling(ctx, result))

            finally:
                scope.clear_intersection(arg_dict)

    @Feature.Command(parent="jsk", name="py_inspect", aliases=["pyi", "python_inspect", "pythoninspect"])
    async def jsk_python_inspect(self, ctx: ContextA, *, argument: codeblock_converter):  # type: ignore
        """
        Evaluation of Python code with inspect information.
        """

        if typing.TYPE_CHECKING:
            argument: Codeblock = argument  # type: ignore

        arg_dict, convertables = self.jsk_python_get_convertables(ctx)
        scope = self.scope

        try:
            async with ReplResponseReactor(ctx.bot, ctx.message):
                with self.submit(ctx):
                    executor = AsyncCodeExecutor(argument.content, scope, arg_dict=arg_dict, convertables=convertables)
                    async for send, result in AsyncSender(executor):  # type: ignore
                        send: typing.Callable[..., None]
                        result: typing.Any

                        self.last_result = result

                        header = repr(result).replace("``", "`\u200b`")

                        if self.bot.http.token:
                            header = header.replace(self.bot.http.token, "[token omitted]")

                        if len(header) > 485:
                            header = header[0:482] + "..."

                        lines = [f"=== {header} ===", ""]

                        for name, res in all_inspections(result):
                            lines.append(f"{name:16.16} :: {res}")

                        docstring = (inspect.getdoc(result) or '').strip()

                        if docstring:
                            lines.append(f"\n=== Help ===\n\n{docstring}")

                        text = "\n".join(lines)

                        if use_file_check(ctx, len(text)):  # File "full content" preview limit
                            send(await ctx.send(file=discord.File(
                                filename="inspection.prolog",
                                fp=io.BytesIO(text.encode('utf-8'))
                            )))
                        else:
<<<<<<< HEAD
                            paginator = WrappedPaginator(prefix="```prolog", max_size=MAX_MESSAGE_SIZE - 20)
=======
                            paginator = WrappedPaginator(prefix="```prolog", max_size=1980)
>>>>>>> 717f6543

                            paginator.add_line(text)

                            interface = Interface(ctx.bot, paginator, owner=ctx.author)
                            send(await interface.send_to(ctx))
        finally:
            scope.clear_intersection(arg_dict)

    @Feature.Command(parent="jsk", name="dis", aliases=["disassemble"])
    async def jsk_disassemble(self, ctx: ContextA, *, argument: codeblock_converter):  # type: ignore
        """
        Disassemble Python code into bytecode.
        """

        if typing.TYPE_CHECKING:
            argument: Codeblock = argument  # type: ignore

        arg_dict = get_var_dict_from_ctx(ctx, Flags.SCOPE_PREFIX)

        async with ReplResponseReactor(ctx.bot, ctx.message):
            text = "\n".join(disassemble(argument.content, arg_dict=arg_dict))

            if use_file_check(ctx, len(text)):  # File "full content" preview limit
                await ctx.send(file=discord.File(
                    filename="dis.py",
                    fp=io.BytesIO(text.encode('utf-8'))
                ))
            else:
<<<<<<< HEAD
                paginator = WrappedPaginator(prefix='```py', max_size=MAX_MESSAGE_SIZE - 20)

                paginator.add_line(text)

                interface = Interface(ctx.bot, paginator, owner=ctx.author)
                await interface.send_to(ctx)
=======
                paginator = WrappedPaginator(prefix='```py', max_size=1980)

                paginator.add_line(text)

                interface = PaginatorInterface(ctx.bot, paginator, owner=ctx.author)
                await interface.send_to(ctx)

    @Feature.Command(parent="jsk", name="ast")
    async def jsk_ast(self, ctx: ContextA, *, argument: codeblock_converter):  # type: ignore
        """
        Disassemble Python code into AST.
        """

        if typing.TYPE_CHECKING:
            argument: Codeblock = argument  # type: ignore

        async with ReplResponseReactor(ctx.message):
            text = create_tree(argument.content, use_ansi=Flags.use_ansi(ctx))

            await ctx.send(file=discord.File(
                filename="ast.ansi",
                fp=io.BytesIO(text.encode('utf-8'))
            ))
>>>>>>> 717f6543
<|MERGE_RESOLUTION|>--- conflicted
+++ resolved
@@ -14,11 +14,8 @@
 import asyncio
 import inspect
 import io
-<<<<<<< HEAD
 import sys
-=======
 import typing
->>>>>>> 717f6543
 
 import discord
 
@@ -27,14 +24,9 @@
 from jishaku.features.baseclass import Feature
 from jishaku.flags import Flags
 from jishaku.functools import AsyncSender
-<<<<<<< HEAD
 from jishaku.paginators import Interface, PaginatorInterface, PaginatorEmbedInterface, MAX_MESSAGE_SIZE, WrappedPaginator, use_file_check
 from jishaku.repl import AsyncCodeExecutor, Scope, all_inspections, disassemble, get_var_dict_from_ctx
-=======
-from jishaku.paginators import PaginatorInterface, WrappedPaginator, use_file_check
-from jishaku.repl import AsyncCodeExecutor, Scope, all_inspections, create_tree, disassemble, get_var_dict_from_ctx
 from jishaku.types import ContextA
->>>>>>> 717f6543
 
 
 class PythonFeature(Feature):
@@ -46,12 +38,8 @@
         super().__init__(*args, **kwargs)
         self._scope = Scope()
         self.retain = Flags.RETAIN
-<<<<<<< HEAD
-        self.last_result = None
+        self.last_result: typing.Any = None
         self.repl_sessions = set()
-=======
-        self.last_result: typing.Any = None
->>>>>>> 717f6543
 
     @property
     def scope(self):
@@ -103,7 +91,7 @@
         """
 
         if isinstance(result, discord.Message) and Flags.REPLACE_MESSAGES:
-            result = "<Message <{result.jump_url}>>"
+            result = f"<Message <{result.jump_url}>>"
 
         if isinstance(result, discord.File):
             return await ctx.send(file=result)
@@ -118,34 +106,21 @@
             # repr all non-strings
             result = repr(result)
 
-        result = result.replace(self.bot.http.token, '[token omitted]')
+        result = result.replace(self.bot.http.token, "[token omitted]")
 
         # Eventually the below handling should probably be put somewhere else
         if len(result) <= MAX_MESSAGE_SIZE - 10:
-            if result.strip() == '':
+            if result.strip() == "":
                 result = "\u200b"
 
-<<<<<<< HEAD
+            if self.bot.http.token:
+                result = result.replace(self.bot.http.token, "[token omitted]")
+
             if Flags.NO_EMBEDS:
-                return await ctx.send(
-                    f"```py\n{result}\n```",
-                    allowed_mentions=discord.AllowedMentions.none()
-                )
+                return await ctx.send(f"```py\n{result}\n```", allowed_mentions=discord.AllowedMentions.none())
             else:
                 embed = discord.Embed(title="Result", color=discord.Colour.green(), description=f"```py\n{result}\n```")
-                return await ctx.send(
-                    embed=embed,
-                    allowed_mentions=discord.AllowedMentions.none()
-                )
-=======
-            if self.bot.http.token:
-                result = result.replace(self.bot.http.token, "[token omitted]")
-
-            return await ctx.send(
-                result,
-                allowed_mentions=discord.AllowedMentions.none()
-            )
->>>>>>> 717f6543
+                return await ctx.send(embed=embed, allowed_mentions=discord.AllowedMentions.none())
 
         if use_file_check(ctx, len(result)):  # File "full content" preview limit
             # Discord's desktop and web client now supports an interactive file content
@@ -153,30 +128,16 @@
             # Since this avoids escape issues and is more intuitive than pagination for
             #  long results, it will now be prioritized over Interface if the
             #  resultant content is below the filesize threshold
-            return await ctx.send(file=discord.File(
-                filename="output.py",
-                fp=io.BytesIO(result.encode('utf-8'))
-            ))
-
-<<<<<<< HEAD
-        paginator = WrappedPaginator(prefix='```py', suffix='```', max_size=MAX_MESSAGE_SIZE - 20)
-=======
-        # inconsistency here, results get wrapped in codeblocks when they are too large
-        #  but don't if they're not. probably not that bad, but noting for later review
-        paginator = WrappedPaginator(prefix='```py', suffix='```', max_size=1980)
->>>>>>> 717f6543
+            return await ctx.send(file=discord.File(filename="output.py", fp=io.BytesIO(result.encode("utf-8"))))
+
+        paginator = WrappedPaginator(prefix="```py", suffix="```", max_size=MAX_MESSAGE_SIZE - 20)
 
         paginator.add_line(result)
 
         interface = Interface(ctx.bot, paginator, owner=ctx.author)
         return await interface.send_to(ctx)
 
-<<<<<<< HEAD
-    @Feature.Command(parent="jsk", name="py", aliases=["python", "eval"])
-    async def jsk_python(self, ctx: commands.Context, *, argument: codeblock_converter):
-=======
     def jsk_python_get_convertables(self, ctx: ContextA) -> typing.Tuple[typing.Dict[str, typing.Any], typing.Dict[str, str]]:
->>>>>>> 717f6543
         """
         Gets the arg dict and convertables for this scope.
 
@@ -233,7 +194,7 @@
             scope.clear_intersection(arg_dict)
 
     @Feature.Command(parent="jsk", name="repl")
-    async def jsk_repl(self, ctx: commands.Context):
+    async def jsk_repl(self, ctx: ContextA):
         """
         Launches a Python interactive shell in the current channel. Messages not starting with "`" will be ignored by default.
         Inspired by R.Danny's implementation (https://github.com/Rapptz/RoboDanny/blob/rewrite/cogs/admin.py).
@@ -250,16 +211,14 @@
         banner = (
             "```py\n"
             "Python %s on %s\n"
-            "Type \"help\", \"copyright\", \"credits\" or \"license\" for more information.\n"
+            'Type "help", "copyright", "credits" or "license" for more information.\n'
             "```" % (sys.version.split("\n")[0], sys.platform)
         )
         self.repl_sessions.add(ctx.channel.id)
         await ctx.send(banner)
 
         def check(m):
-            return m.author.id == ctx.author.id and \
-                   m.channel.id == ctx.channel.id and \
-                   (True if Flags.NO_REPL_PREFIX else m.content.startswith("`"))
+            return m.author.id == ctx.author.id and m.channel.id == ctx.channel.id and (True if Flags.NO_REPL_PREFIX else m.content.startswith("`"))
 
         while True:
             try:
@@ -331,7 +290,7 @@
                         for name, res in all_inspections(result):
                             lines.append(f"{name:16.16} :: {res}")
 
-                        docstring = (inspect.getdoc(result) or '').strip()
+                        docstring = (inspect.getdoc(result) or "").strip()
 
                         if docstring:
                             lines.append(f"\n=== Help ===\n\n{docstring}")
@@ -339,16 +298,9 @@
                         text = "\n".join(lines)
 
                         if use_file_check(ctx, len(text)):  # File "full content" preview limit
-                            send(await ctx.send(file=discord.File(
-                                filename="inspection.prolog",
-                                fp=io.BytesIO(text.encode('utf-8'))
-                            )))
+                            send(await ctx.send(file=discord.File(filename="inspection.prolog", fp=io.BytesIO(text.encode("utf-8")))))
                         else:
-<<<<<<< HEAD
                             paginator = WrappedPaginator(prefix="```prolog", max_size=MAX_MESSAGE_SIZE - 20)
-=======
-                            paginator = WrappedPaginator(prefix="```prolog", max_size=1980)
->>>>>>> 717f6543
 
                             paginator.add_line(text)
 
@@ -372,25 +324,14 @@
             text = "\n".join(disassemble(argument.content, arg_dict=arg_dict))
 
             if use_file_check(ctx, len(text)):  # File "full content" preview limit
-                await ctx.send(file=discord.File(
-                    filename="dis.py",
-                    fp=io.BytesIO(text.encode('utf-8'))
-                ))
+                await ctx.send(file=discord.File(filename="dis.py", fp=io.BytesIO(text.encode("utf-8"))))
             else:
-<<<<<<< HEAD
-                paginator = WrappedPaginator(prefix='```py', max_size=MAX_MESSAGE_SIZE - 20)
+                paginator = WrappedPaginator(prefix="```py", max_size=MAX_MESSAGE_SIZE - 20)
 
                 paginator.add_line(text)
 
                 interface = Interface(ctx.bot, paginator, owner=ctx.author)
                 await interface.send_to(ctx)
-=======
-                paginator = WrappedPaginator(prefix='```py', max_size=1980)
-
-                paginator.add_line(text)
-
-                interface = PaginatorInterface(ctx.bot, paginator, owner=ctx.author)
-                await interface.send_to(ctx)
 
     @Feature.Command(parent="jsk", name="ast")
     async def jsk_ast(self, ctx: ContextA, *, argument: codeblock_converter):  # type: ignore
@@ -404,8 +345,4 @@
         async with ReplResponseReactor(ctx.message):
             text = create_tree(argument.content, use_ansi=Flags.use_ansi(ctx))
 
-            await ctx.send(file=discord.File(
-                filename="ast.ansi",
-                fp=io.BytesIO(text.encode('utf-8'))
-            ))
->>>>>>> 717f6543
+            await ctx.send(file=discord.File(filename="ast.ansi", fp=io.BytesIO(text.encode("utf-8"))))